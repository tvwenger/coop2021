<<<<<<< HEAD
These are changes on the main branch.
=======
These are changes on the new test branch.
>>>>>>> b02e6d0a
<|MERGE_RESOLUTION|>--- conflicted
+++ resolved
@@ -1,5 +1 @@
-<<<<<<< HEAD
-These are changes on the main branch.
-=======
-These are changes on the new test branch.
->>>>>>> b02e6d0a
+These are changes on the new test branch.